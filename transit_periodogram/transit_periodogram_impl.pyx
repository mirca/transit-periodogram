--- conflicted
+++ resolved
@@ -84,14 +84,9 @@
         mean_flux[ind] += flux[n] * ivar[n]
         mean_ivar[ind] += ivar[n]
 
-<<<<<<< HEAD
     # To simplify calculations below, we wrap the binned values around and pad
     # the end of the array with the first ``oversample`` samples.
-    for n in range(oversample):
-=======
-    # Pad the bins
     for n in range(1, oversample+1):
->>>>>>> cd3a5b9f
         ind = n_bins-oversample+n
         mean_flux[ind] = mean_flux[n]
         mean_ivar[ind] = mean_ivar[n]
